package org.getlantern.lantern.activity;

import android.app.Fragment;
import android.app.FragmentManager;
import android.content.ComponentName;
import android.content.BroadcastReceiver;
import android.content.Context;
import android.content.Intent;
import android.content.IntentFilter;
import android.content.pm.ApplicationInfo;
import android.content.pm.PackageInfo;
import android.content.pm.PackageManager;
import android.content.res.Resources;
import android.os.Build;
import android.os.Bundle;
import android.os.Handler;
import android.os.Looper;
import android.os.Message;
import android.os.StrictMode;
import android.content.SharedPreferences;
import android.net.ConnectivityManager;
import android.net.VpnService;
import android.net.Uri;
import android.net.wifi.WifiManager;
import android.content.pm.PackageManager;
import android.content.pm.PackageInfo;
import android.app.Activity;
import android.text.Html;
import android.util.Log;
import android.view.View;
import android.view.View.OnClickListener;
import android.widget.AdapterView;
import android.widget.CompoundButton;
import android.widget.ListView;
import android.widget.Toast;
import android.widget.ToggleButton;
import android.view.MenuItem;
import android.view.KeyEvent;
import android.view.View;
import android.view.ViewGroup;
import android.support.v7.app.AppCompatActivity;

import java.io.File;
import java.util.ArrayList;
import java.util.HashMap;
import java.util.List;
import java.util.Map;

import org.getlantern.lantern.activity.PlansActivity;
import org.getlantern.lantern.activity.InviteActivity;
import org.getlantern.lantern.config.LanternConfig;
import org.getlantern.lantern.vpn.Service;
import org.getlantern.lantern.model.UI;
import org.getlantern.lantern.sdk.Utils;
import org.getlantern.lantern.vpn.LanternVpn;
import org.getlantern.lantern.R;


public class LanternMainActivity extends AppCompatActivity implements Handler.Callback {

    private static final String TAG = "LanternMainActivity";
    private static final String PREFS_NAME = "LanternPrefs";
    private static final int CHECK_NEW_VERSION_DELAY = 10000;
<<<<<<< HEAD
 
=======
    private final static int REQUEST_VPN = 7777;
>>>>>>> 13bdd8c2
    private SharedPreferences mPrefs = null;
    private BroadcastReceiver mReceiver;

    private Context context;
    private UI LanternUI;
    private Handler mHandler;

    @Override
    protected void onCreate(Bundle savedInstanceState) {
        super.onCreate(savedInstanceState);

        StrictMode.ThreadPolicy policy = new StrictMode.ThreadPolicy.Builder().permitAll().build();
        StrictMode.setThreadPolicy(policy);

        setContentView(R.layout.activity_lantern_main);

        // we want to use the ActionBar from the AppCompat
        // support library, but with our custom design
        // we hide the default action bar
        if (getSupportActionBar() != null) {
            getSupportActionBar().hide();
        }  

        context = getApplicationContext();
        mPrefs = Utils.getSharedPrefs(context);


        LanternUI = new UI(this, mPrefs);


        // the ACTION_SHUTDOWN intent is broadcast when the phone is
        // about to be shutdown. We register a receiver to make sure we
        // clear the preferences and switch the VpnService to the off
        // state when this happens
        IntentFilter filter = new IntentFilter(Intent.ACTION_SHUTDOWN);
        filter.addAction(Intent.ACTION_SHUTDOWN);
        filter.addAction(Intent.ACTION_USER_PRESENT);
        filter.addAction(WifiManager.SUPPLICANT_CONNECTION_CHANGE_ACTION);
        mReceiver = new LanternReceiver();
        registerReceiver(mReceiver, filter);

        if (getIntent().getBooleanExtra("EXIT", false)) {
            finish();
            return;
        }

        // setup our UI
        try {
            // configure actions to be taken whenever slider changes state
            LanternUI.setupLanternSwitch();
            LanternVpn.LanternUI = LanternUI;
        } catch (Exception e) {
            Log.d(TAG, "Got an exception " + e);
        }
    }

    @Override
    protected void onResume() {
        super.onResume();

        // we check if mPrefs has been initialized before
        // since onCreate and onResume are always both called
        if (mPrefs != null) {
            LanternUI.setBtnStatus();
        }
    }

    @Override
    public boolean onKeyDown(int keyCode, KeyEvent event)  {
        if (Integer.parseInt(android.os.Build.VERSION.SDK) > 5
                && keyCode == KeyEvent.KEYCODE_BACK
                && event.getRepeatCount() == 0) {
            Log.d(TAG, "onKeyDown Called");
            onBackPressed();
            return true;
        }
        return super.onKeyDown(keyCode, event);
    }


    @Override
    public void onBackPressed() {
        Log.d(TAG, "onBackPressed Called");
        Intent setIntent = new Intent(Intent.ACTION_MAIN);
        setIntent.addCategory(Intent.CATEGORY_HOME);
        setIntent.setFlags(Intent.FLAG_ACTIVITY_NEW_TASK);
        startActivity(setIntent);
    }

    @Override
    protected void onDestroy() {
        try {
            unregisterReceiver(mReceiver);
            Utils.clearPreferences(this);
            stopLantern();
        } catch (Exception e) {

        }
        super.onDestroy();
    }

    // quitLantern is the side menu option and cleanyl exits the app
    public void quitLantern() {
        try {
            Log.d(TAG, "About to exit Lantern...");

            stopLantern();
            Utils.clearPreferences(this);

            // sleep for a few ms before exiting
            Thread.sleep(200);

            finish();
            moveTaskToBack(true);

        } catch (Exception e) {
            Log.e(TAG, "Got an exception when quitting Lantern " + e.getMessage());
        }
    }

    @Override
    public boolean handleMessage(Message message) {
        if (message != null) {
            //Toast.makeText(this, message.what, Toast.LENGTH_SHORT).show();
        }
        return true;
    }

    // isNetworkAvailable checks whether or not we are connected to
    // the Internet; if no connection is available, the toggle
    // switch is inactive
    public boolean isNetworkAvailable() {
        final Context context = this;
        final ConnectivityManager connectivityManager = ((ConnectivityManager) context.getSystemService(Context.CONNECTIVITY_SERVICE));
        return connectivityManager.getActiveNetworkInfo() != null && connectivityManager.getActiveNetworkInfo().isConnected();
    }

    // Make a VPN connection from the client
    // We should only have one active VPN connection per client
    private void startVpnService ()
    {
        Intent intent = VpnService.prepare(this);
        if (intent != null) {
            Log.w(TAG,"Requesting VPN connection");
            startActivityForResult(intent, REQUEST_VPN);
        } else {
            Log.d(TAG, "VPN enabled, starting Lantern...");
            LanternUI.toggleSwitch(true);
            sendIntentToService();
        }
    }


    // Prompt the user to enable full-device VPN mode
    public void enableVPN() {
        Log.d(TAG, "Load VPN configuration");

        try {
            startVpnService();
        } catch (Exception e) {
            Log.d(TAG, "Could not establish VPN connection: " + e.getMessage());
        }
    }

    @Override
    protected void onActivityResult(int request, int response, Intent data) {
        super.onActivityResult(request, response, data);

        if (request == REQUEST_VPN) {
            if (response != RESULT_OK) {
                // no permission given to open
                // VPN connection; return to off state
                LanternUI.toggleSwitch(false);
            } else {
                LanternUI.toggleSwitch(true);

                Handler h = new Handler();
                h.postDelayed(new Runnable () {

                    public void run ()
                    {
                        sendIntentToService();
                    }
                }, 1000);
            }
        }
    }

    private void sendIntentToService() {
        startService(new Intent(this, Service.class));
    }

    public void restart(final Context context, final Intent intent) {
        if (LanternUI.useVpn()) {
            Log.d(TAG, "Restarting Lantern...");
            Service.IsRunning = false;

            final LanternMainActivity activity = this;
            Handler h = new Handler();
            h.postDelayed(new Runnable () {
                public void run() {
                    enableVPN();
                }
            }, 1000);
        }
    }

    public void stopLantern() {
        Service.IsRunning = false;
        Utils.clearPreferences(this);
    }

    @Override
    public boolean onOptionsItemSelected(MenuItem item) {
        // Pass the event to ActionBarDrawerToggle
        // If it returns true, then it has handled
        // the nav drawer indicator touch event
        if (LanternUI != null &&
                LanternUI.optionSelected(item)) {
            return true;
        }

        // Handle your other action bar items...
        return super.onOptionsItemSelected(item);
    }

    @Override
    protected void onPostCreate(Bundle savedInstanceState) {
        super.onPostCreate(savedInstanceState);
        if (LanternUI != null) {
            LanternUI.syncState();
        }
    }

    public class LanternReceiver extends BroadcastReceiver {
        @Override
        public void onReceive(Context context, Intent intent) {
            String action = intent.getAction();
            // whenever the device is powered off or the app
            // abruptly closed, we want to clear user preferences
            if (action.equals(Intent.ACTION_SHUTDOWN)) {
                Utils.clearPreferences(context);
            } else if (action.equals(Intent.ACTION_USER_PRESENT)) {
                //restart(context, intent);
            }
        }
    }

    public void selectPro(View view) {
        Log.d(TAG, "Lantern Pro button clicked");
        if (view.getId() == R.id.lantern_pro) {
            startActivity(new Intent(this, PlansActivity.class));
        } else {
            startActivity(new Intent(this, InviteActivity.class));
        }
    }


    public void checkNewVersion() {
        try {
            final Context context = this;

            String latestVersion = "test";

            PackageInfo pInfo = context.getPackageManager().getPackageInfo(context.getPackageName(), 0);

            String version = pInfo.versionName;
            Log.d(TAG, "Current version of app is " + version);

            if (latestVersion != null && !latestVersion.equals(version)) {
                // Latest version of FireTweet and the version currently running differ
                // display the update view
                final Intent intent = new Intent(context, UpdaterActivity.class);
                context.startActivity(intent);
            }

        } catch (PackageManager.NameNotFoundException e) {
            Log.e(TAG, "Error fetching package information");
        }
    }
}<|MERGE_RESOLUTION|>--- conflicted
+++ resolved
@@ -61,11 +61,7 @@
     private static final String TAG = "LanternMainActivity";
     private static final String PREFS_NAME = "LanternPrefs";
     private static final int CHECK_NEW_VERSION_DELAY = 10000;
-<<<<<<< HEAD
- 
-=======
     private final static int REQUEST_VPN = 7777;
->>>>>>> 13bdd8c2
     private SharedPreferences mPrefs = null;
     private BroadcastReceiver mReceiver;
 
