--- conflicted
+++ resolved
@@ -166,66 +166,8 @@
     compile group: 'org.yaml', name: 'snakeyaml', version: '1.10'
     compile 'com.android.support:appcompat-v7:22.0.0'
     compile 'com.google.android.gms:play-services-analytics:7.0.0'
-<<<<<<< HEAD
 }
 
-
-publishing {
-    publications {
-        // Create different publications for every build types (debug and release)
-        android.buildTypes.all { variant ->
-            // Dynamically creating publications name
-            "${variant.name}Aar"(MavenPublication) {
-
-                def manifest = new XmlSlurper().parse(project.android.sourceSets.main.manifest.srcFile);
-                def libVersion = manifest['@android:versionName'].text()
-                def artifactName = project.getName()
-
-                // Artifact properties
-                groupId group
-                version = libVersion == '' ? version : libVersion
-                artifactId variant.name == 'debug' ? artifactName + '-dev' : artifactName
-
-                // Tell maven to prepare the generated "*.aar" file for publishing
-                artifact("$buildDir/outputs/aar/${project.getName()}-${variant.name}.aar")
-
-                pom.withXml {
-                    //Creating additional node for dependencies
-                    def dependenciesNode = asNode().appendNode('dependencies')
-
-                    //Defining configuration names from which dependencies will be taken (debugCompile or releaseCompile and compile)
-                    def configurationNames = ["${variant.name}Compile", 'compile']
-
-                    configurationNames.each { configurationName ->
-                        configurations[configurationName].allDependencies.each {
-                            if (it.group != null && it.name != null) {
-                                def dependencyNode = dependenciesNode.appendNode('dependency')
-                                dependencyNode.appendNode('groupId', it.group)
-                                dependencyNode.appendNode('artifactId', it.name)
-                                dependencyNode.appendNode('version', it.version)
-
-                                //If there are any exclusions in dependency
-                                if (it.excludeRules.size() > 0) {
-                                    def exclusionsNode = dependencyNode.appendNode('exclusions')
-                                    it.excludeRules.each { rule ->
-                                        def exclusionNode = exclusionsNode.appendNode('exclusion')
-                                        exclusionNode.appendNode('groupId', rule.group)
-                                        exclusionNode.appendNode('artifactId', rule.module)
-                                    }
-                                }
-                            }
-                        }
-                    }
-                }
-            }
-        }
-    }
-}
-
-=======
-}  
- 
->>>>>>> 2049f978
 task sourcesJar(type: Jar) {
     classifier = 'sources'
 }
