--- conflicted
+++ resolved
@@ -1,21 +1,3 @@
-<<<<<<< HEAD
-<tabset justified="true" type="pills">
-  <tab heading="">
-    <div ng-controller="FeedCtrl">
-      <div ng-repeat="feed in entries">
-        <a class="item" target="_blank" href="{{feed.link}}">
-          <div ng-include src="'partials/feed.html'" ng-click="trackFeed('all')"></div>
-        </a>
-      </div>
-    </div>
-  </tab>
-  <tab ng-repeat="feeds in allFeeds" heading="{{feeds.title}}">
-    <div ng-controller="FeedCtrl">
-      <div ng-repeat="feed in feeds.entries">
-        <a class="item" target="_blank" href="{{feed.link}}">
-          <div ng-include src="'partials/feed.html'" ng-init="feed=entries[feed]"  ng-click="trackFeed(feeds.title)"></div>
-        </a>
-=======
 <div ng-controller="FeedTabCtrl">
   <tabset justified="true" type="pills">
     <tab heading="{{ 'ALL_FEEDS' | translate }}" select="selectTab('all')" deselect="deselectTab('all')">
@@ -38,8 +20,7 @@
             </div>
           </div>
         </div>
->>>>>>> a7f4fb89
       </div>
-    </div>
-  </tab>
-</tabset>
+    </tab>
+  </tabset>
+</div>