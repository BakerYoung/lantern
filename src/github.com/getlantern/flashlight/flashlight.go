package flashlight

import (
	"fmt"
	"sync"

	"github.com/getlantern/fronted"
	"github.com/getlantern/golog"

	"github.com/getlantern/flashlight/client"
	"github.com/getlantern/flashlight/config"
	"github.com/getlantern/flashlight/geolookup"
	"github.com/getlantern/flashlight/logging"
)

<<<<<<< HEAD
// While in development mode we probably would not want auto-updates to be
// applied. Using a big number here prevents such auto-updates without
// disabling the feature completely. The "make package-*" tool will take care
// of bumping this version number so you don't have to do it by hand.
const (
	DefaultPackageVersion = "9999.99.99"
	PackageVersion        = DefaultPackageVersion
=======
const (
	// While in development mode we probably would not want auto-updates to be
	// applied. Using a big number here prevents such auto-updates without
	// disabling the feature completely. The "make package-*" tool will take care
	// of bumping this version number so you don't have to do it by hand.
	DefaultPackageVersion = "9999.99.99"
>>>>>>> f26d638b
)

var (
	log = golog.LoggerFor("flashlight")

<<<<<<< HEAD
	Version      string
	RevisionDate string // The revision date and time that is associated with the version string.
	BuildDate    string // The actual date and time the binary was built.

	cfgMutex sync.Mutex
)

func init() {
=======
	// compileTimePackageVersion is set at compile-time for production builds
	compileTimePackageVersion string

	PackageVersion = bestPackageVersion()

	Version      string
	RevisionDate string // The revision date and time that is associated with the version string.
	BuildDate    string // The actual date and time the binary was built.

	cfgMutex sync.Mutex
)

func bestPackageVersion() string {
	if compileTimePackageVersion != "" {
		return compileTimePackageVersion
	} else {
		return DefaultPackageVersion
	}
}

func init() {
	log.Debugf("****************************** Package Version: %v", PackageVersion)
>>>>>>> f26d638b
	if PackageVersion != DefaultPackageVersion {
		// packageVersion has precedence over GIT revision. This will happen when
		// packing a version intended for release.
		Version = PackageVersion
	}

	if Version == "" {
		Version = "development"
	}

	if RevisionDate == "" {
		RevisionDate = "now"
	}
}

// Run runs a client proxy. It blocks as long as the proxy is running.
func Run(httpProxyAddr string,
<<<<<<< HEAD
=======
	socksProxyAddr string,
>>>>>>> f26d638b
	configDir string,
	stickyConfig bool,
	proxyAll func() bool,
	flagsAsMap map[string]interface{},
	beforeStart func(cfg *config.Config) bool,
	afterStart func(cfg *config.Config),
	onConfigUpdate func(cfg *config.Config),
	onError func(err error)) error {
	displayVersion()

	log.Debug("Initializing configuration")
	cfg, err := config.Init(PackageVersion, configDir, stickyConfig, flagsAsMap)
	if err != nil {
		return fmt.Errorf("Unable to initialize configuration: %v", err)
	}
<<<<<<< HEAD

	client := client.NewClient()

=======

	client := client.NewClient()

>>>>>>> f26d638b
	if beforeStart(cfg) {
		log.Debug("Preparing to start client proxy")
		geolookup.Configure(client.Addr)
		cfgMutex.Lock()
		applyClientConfig(client, cfg, proxyAll)
		cfgMutex.Unlock()

		go func() {
			err := config.Run(func(updated *config.Config) {
				log.Debug("Applying updated configuration")
				cfgMutex.Lock()
				applyClientConfig(client, updated, proxyAll)
				onConfigUpdate(updated)
				cfgMutex.Unlock()
				log.Debug("Applied updated configuration")
			})
			if err != nil {
				onError(err)
			}
		}()

<<<<<<< HEAD
		log.Debug("Starting client proxy")
		err = client.ListenAndServe(httpProxyAddr, func() {
			log.Debug("Started client proxy")
=======
		if socksProxyAddr != "" {
			go func() {
				log.Debug("Starting client SOCKS5 proxy")
				err = client.ListenAndServeSOCKS5(socksProxyAddr)
				if err != nil {
					log.Errorf("Unable to start SOCKS5 proxy: %v", err)
				}
			}()
		}

		log.Debug("Starting client HTTP proxy")
		err = client.ListenAndServeHTTP(httpProxyAddr, func() {
			log.Debug("Started client HTTP proxy")
>>>>>>> f26d638b
			// We finally tell the config package to start polling for new configurations.
			// This is the final step because the config polling itself uses the full
			// proxying capabilities of Lantern, so it needs everything to be properly
			// set up with at least an initial bootstrap config (on first run) to
			// complete successfully.
			config.StartPolling()
			afterStart(cfg)
		})
		if err != nil {
			log.Errorf("Error starting client proxy: %v", err)
			onError(err)
		}
	}

	return nil
}

func applyClientConfig(client *client.Client, cfg *config.Config, proxyAll func() bool) {
	certs, err := cfg.GetTrustedCACerts()
	if err != nil {
		log.Errorf("Unable to get trusted ca certs, not configuring fronted: %s", err)
	} else {
		fronted.Configure(certs, cfg.Client.MasqueradeSets)
	}
	logging.Configure(client.Addr, cfg.CloudConfigCA, cfg.Client.DeviceID,
		Version, RevisionDate)
	// Update client configuration
	client.Configure(cfg.Client, proxyAll)
}

func displayVersion() {
	log.Debugf("---- flashlight version: %s, release: %s, build revision date: %s ----", Version, PackageVersion, RevisionDate)
}<|MERGE_RESOLUTION|>--- conflicted
+++ resolved
@@ -13,37 +13,17 @@
 	"github.com/getlantern/flashlight/logging"
 )
 
-<<<<<<< HEAD
-// While in development mode we probably would not want auto-updates to be
-// applied. Using a big number here prevents such auto-updates without
-// disabling the feature completely. The "make package-*" tool will take care
-// of bumping this version number so you don't have to do it by hand.
-const (
-	DefaultPackageVersion = "9999.99.99"
-	PackageVersion        = DefaultPackageVersion
-=======
 const (
 	// While in development mode we probably would not want auto-updates to be
 	// applied. Using a big number here prevents such auto-updates without
 	// disabling the feature completely. The "make package-*" tool will take care
 	// of bumping this version number so you don't have to do it by hand.
 	DefaultPackageVersion = "9999.99.99"
->>>>>>> f26d638b
 )
 
 var (
 	log = golog.LoggerFor("flashlight")
 
-<<<<<<< HEAD
-	Version      string
-	RevisionDate string // The revision date and time that is associated with the version string.
-	BuildDate    string // The actual date and time the binary was built.
-
-	cfgMutex sync.Mutex
-)
-
-func init() {
-=======
 	// compileTimePackageVersion is set at compile-time for production builds
 	compileTimePackageVersion string
 
@@ -66,7 +46,6 @@
 
 func init() {
 	log.Debugf("****************************** Package Version: %v", PackageVersion)
->>>>>>> f26d638b
 	if PackageVersion != DefaultPackageVersion {
 		// packageVersion has precedence over GIT revision. This will happen when
 		// packing a version intended for release.
@@ -84,10 +63,7 @@
 
 // Run runs a client proxy. It blocks as long as the proxy is running.
 func Run(httpProxyAddr string,
-<<<<<<< HEAD
-=======
 	socksProxyAddr string,
->>>>>>> f26d638b
 	configDir string,
 	stickyConfig bool,
 	proxyAll func() bool,
@@ -103,15 +79,9 @@
 	if err != nil {
 		return fmt.Errorf("Unable to initialize configuration: %v", err)
 	}
-<<<<<<< HEAD
 
 	client := client.NewClient()
 
-=======
-
-	client := client.NewClient()
-
->>>>>>> f26d638b
 	if beforeStart(cfg) {
 		log.Debug("Preparing to start client proxy")
 		geolookup.Configure(client.Addr)
@@ -133,11 +103,6 @@
 			}
 		}()
 
-<<<<<<< HEAD
-		log.Debug("Starting client proxy")
-		err = client.ListenAndServe(httpProxyAddr, func() {
-			log.Debug("Started client proxy")
-=======
 		if socksProxyAddr != "" {
 			go func() {
 				log.Debug("Starting client SOCKS5 proxy")
@@ -151,7 +116,6 @@
 		log.Debug("Starting client HTTP proxy")
 		err = client.ListenAndServeHTTP(httpProxyAddr, func() {
 			log.Debug("Started client HTTP proxy")
->>>>>>> f26d638b
 			// We finally tell the config package to start polling for new configurations.
 			// This is the final step because the config polling itself uses the full
 			// proxying capabilities of Lantern, so it needs everything to be properly
