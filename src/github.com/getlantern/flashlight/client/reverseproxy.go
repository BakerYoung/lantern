--- conflicted
+++ resolved
@@ -13,49 +13,11 @@
 	"github.com/getlantern/flashlight/status"
 )
 
-<<<<<<< HEAD
-// authTransport allows us to override request headers for authentication and for
-// stripping X-Forwarded-For
-type authTransport struct {
-	http.Transport
-	balancedDialer *balancer.Dialer
-}
-
-// We need to set the authentication token for the server we're connecting to,
-// and we also need to strip out X-Forwarded-For that reverseproxy adds because
-// it confuses the upstream servers with the additional 127.0.0.1 field when
-// upstream servers are trying to determin the client IP.
-// We need to add also the X-Lantern-Device-Id field.
-func (at *authTransport) RoundTrip(req *http.Request) (resp *http.Response, err error) {
-	norm := new(http.Request)
-	*norm = *req // includes shallow copies of maps, but okay
-	norm.Header.Del("X-Forwarded-For")
-	norm.Header.Set("X-LANTERN-AUTH-TOKEN", at.balancedDialer.AuthToken)
-	norm.Header.Set("X-LANTERN-DEVICE-ID", settings.GetInstanceID())
-	return at.Transport.RoundTrip(norm)
-}
-
-// newReverseProxy creates a reverse proxy that attempts to exit with any of
-// the dialers provided by the balancer.
-func (client *Client) newReverseProxy() (*httputil.ReverseProxy, error) {
-
-	// This is a bit unorthodox in that we get a load balanced connection
-	// first and then simply return that in our dial function below.
-	// The reason for this is that the only the dialer knows the
-	// authentication token for its associated server, and we need to
-	// set that in the Transport RoundTrip call above.
-	dialer, conn, err := client.GetBalancer().TrustedDialerAndConn()
-	if err != nil {
-		// The internal code has already reported an error here.
-		log.Debugf("Could not get balanced dialer %v", err)
-		return nil, err
-=======
 // newReverseProxy creates a reverse proxy that uses the client's balancer to
 // dial out.
 func (client *Client) newReverseProxy(bal *balancer.Balancer) *httputil.ReverseProxy {
 	transport := &http.Transport{
 		TLSHandshakeTimeout: 40 * time.Second,
->>>>>>> a4975598
 	}
 
 	// TODO: would be good to make this sensitive to QOS, which
