package client

import (
	"fmt"
	"net"
	"net/http"
	"reflect"
	"sync"
	"time"

<<<<<<< HEAD
=======
	"github.com/armon/go-socks5"
	"github.com/getlantern/balancer"
>>>>>>> f26d638b
	"github.com/getlantern/eventual"
	"github.com/getlantern/golog"
)

var (
	log = golog.LoggerFor("flashlight.client")

<<<<<<< HEAD
	addr = eventual.NewValue()
=======
	addr      = eventual.NewValue()
	socksAddr = eventual.NewValue()
>>>>>>> f26d638b
)

// Client is an HTTP proxy that accepts connections from local programs and
// proxies these via remote flashlight servers.
type Client struct {
	// ReadTimeout: (optional) timeout for read ops
	ReadTimeout time.Duration

	// WriteTimeout: (optional) timeout for write ops
	WriteTimeout time.Duration

	// ProxyAll: (optional) proxy all sites regardless of being blocked or not
	ProxyAll func() bool

	// MinQOS: (optional) the minimum QOS to require from proxies.
	MinQOS int

	// Unique identifier for this device
	DeviceID string

	priorCfg *ClientConfig
	cfgMutex sync.RWMutex

	// Balanced CONNECT dialers.
	bal eventual.Value

	// Reverse proxy
	rp eventual.Value

	l net.Listener
}

func NewClient() *Client {
	return &Client{
		bal: eventual.NewValue(),
		rp:  eventual.NewValue(),
	}
}

<<<<<<< HEAD
// Addr returns the address at which the client is listening, blocking until the
// given timeout for an address to become available.
=======
// Addr returns the address at which the client is listening with HTTP, blocking
// until the given timeout for an address to become available.
>>>>>>> f26d638b
func Addr(timeout time.Duration) (interface{}, bool) {
	return addr.Get(timeout)
}

func (c *Client) Addr(timeout time.Duration) (interface{}, bool) {
	return Addr(timeout)
}

<<<<<<< HEAD
=======
// Addr returns the address at which the client is listening with SOCKS5,
// blocking until the given timeout for an address to become available.
func Socks5Addr(timeout time.Duration) (interface{}, bool) {
	return socksAddr.Get(timeout)
}

func (c *Client) Socks5Addr(timeout time.Duration) (interface{}, bool) {
	return Socks5Addr(timeout)
}

>>>>>>> f26d638b
// ListenAndServe makes the client listen for HTTP connections at a the given
// address or, if a blank address is given, at a random port on localhost.
// onListeningFn is a callback that gets invoked as soon as the server is
// accepting TCP connections.
<<<<<<< HEAD
func (client *Client) ListenAndServe(requestedAddr string, onListeningFn func()) error {
	log.Debug("About to listen")
	var err error
	var l net.Listener

	if requestedAddr == "" {
		requestedAddr = "localhost:0"
	}

=======
func (client *Client) ListenAndServeHTTP(requestedAddr string, onListeningFn func()) error {
	log.Debug("About to listen")
	if requestedAddr == "" {
		requestedAddr = "localhost:0"
	}

	var err error
	var l net.Listener
>>>>>>> f26d638b
	if l, err = net.Listen("tcp", requestedAddr); err != nil {
		return fmt.Errorf("Unable to listen: %q", err)
	}

	client.l = l
	listenAddr := l.Addr().String()
	addr.Set(listenAddr)
	onListeningFn()

	httpServer := &http.Server{
		ReadTimeout:  client.ReadTimeout,
		WriteTimeout: client.WriteTimeout,
		Handler:      client,
		ErrorLog:     log.AsStdLogger(),
	}

<<<<<<< HEAD
	log.Debugf("About to start client (HTTP) proxy at %s", listenAddr)
=======
	log.Debugf("About to start HTTP client proxy at %v", listenAddr)
>>>>>>> f26d638b
	return httpServer.Serve(l)
}

func (client *Client) ListenAndServeSOCKS5(requestedAddr string) error {
	var err error
	var l net.Listener
	if l, err = net.Listen("tcp", requestedAddr); err != nil {
		return fmt.Errorf("Unable to listen: %q", err)
	}
	listenAddr := l.Addr().String()
	socksAddr.Set(listenAddr)

	conf := &socks5.Config{
		Dial: func(network, addr string) (net.Conn, error) {
			bal, ok := client.bal.Get(1 * time.Minute)
			if !ok {
				return nil, fmt.Errorf("Unable to get balancer")
			}
			// Using protocol "connect" will cause the balancer to issue an HTTP
			// CONNECT request to the upstream proxy and return the resulting channel
			// as a connection.
			return bal.(*balancer.Balancer).Dial("connect", addr)
		},
	}
	server, err := socks5.New(conf)
	if err != nil {
		return fmt.Errorf("Unable to create SOCKS5 server: %v", err)
	}

	log.Debugf("About to start SOCKS5 client proxy at %v", listenAddr)
	return server.Serve(l)
}

// Configure updates the client's configuration. Configure can be called
// before or after ListenAndServe, and can be called multiple times.
func (client *Client) Configure(cfg *ClientConfig, proxyAll func() bool) {
	client.cfgMutex.Lock()
	defer client.cfgMutex.Unlock()

	log.Debug("Configure() called")

	if client.priorCfg != nil {
		if reflect.DeepEqual(client.priorCfg, cfg) {
			log.Debugf("Client configuration unchanged")
			return
		}
		log.Debugf("Client configuration changed")
	} else {
		log.Debugf("Client configuration initialized")
	}

	log.Debugf("Requiring minimum QOS of %d", cfg.MinQOS)
	client.MinQOS = cfg.MinQOS
	log.Debugf("Proxy all traffic or not: %v", proxyAll())
	client.ProxyAll = proxyAll
	client.DeviceID = cfg.DeviceID

<<<<<<< HEAD
	client.initBalancer(cfg)
	go func() {
		client.rp.Set(client.newReverseProxy())
	}()
=======
	bal, err := client.initBalancer(cfg)
	if err != nil {
		log.Error(err)
	} else if bal != nil {
		client.rp.Set(client.newReverseProxy(bal))
	}
>>>>>>> f26d638b

	client.priorCfg = cfg
}

// Stop is called when the client is no longer needed. It closes the
// client listener and underlying dialer connection pool
func (client *Client) Stop() error {
	return client.l.Close()
}<|MERGE_RESOLUTION|>--- conflicted
+++ resolved
@@ -8,11 +8,8 @@
 	"sync"
 	"time"
 
-<<<<<<< HEAD
-=======
 	"github.com/armon/go-socks5"
 	"github.com/getlantern/balancer"
->>>>>>> f26d638b
 	"github.com/getlantern/eventual"
 	"github.com/getlantern/golog"
 )
@@ -20,12 +17,8 @@
 var (
 	log = golog.LoggerFor("flashlight.client")
 
-<<<<<<< HEAD
-	addr = eventual.NewValue()
-=======
 	addr      = eventual.NewValue()
 	socksAddr = eventual.NewValue()
->>>>>>> f26d638b
 )
 
 // Client is an HTTP proxy that accepts connections from local programs and
@@ -65,13 +58,8 @@
 	}
 }
 
-<<<<<<< HEAD
-// Addr returns the address at which the client is listening, blocking until the
-// given timeout for an address to become available.
-=======
 // Addr returns the address at which the client is listening with HTTP, blocking
 // until the given timeout for an address to become available.
->>>>>>> f26d638b
 func Addr(timeout time.Duration) (interface{}, bool) {
 	return addr.Get(timeout)
 }
@@ -80,8 +68,6 @@
 	return Addr(timeout)
 }
 
-<<<<<<< HEAD
-=======
 // Addr returns the address at which the client is listening with SOCKS5,
 // blocking until the given timeout for an address to become available.
 func Socks5Addr(timeout time.Duration) (interface{}, bool) {
@@ -92,22 +78,10 @@
 	return Socks5Addr(timeout)
 }
 
->>>>>>> f26d638b
 // ListenAndServe makes the client listen for HTTP connections at a the given
 // address or, if a blank address is given, at a random port on localhost.
 // onListeningFn is a callback that gets invoked as soon as the server is
 // accepting TCP connections.
-<<<<<<< HEAD
-func (client *Client) ListenAndServe(requestedAddr string, onListeningFn func()) error {
-	log.Debug("About to listen")
-	var err error
-	var l net.Listener
-
-	if requestedAddr == "" {
-		requestedAddr = "localhost:0"
-	}
-
-=======
 func (client *Client) ListenAndServeHTTP(requestedAddr string, onListeningFn func()) error {
 	log.Debug("About to listen")
 	if requestedAddr == "" {
@@ -116,7 +90,6 @@
 
 	var err error
 	var l net.Listener
->>>>>>> f26d638b
 	if l, err = net.Listen("tcp", requestedAddr); err != nil {
 		return fmt.Errorf("Unable to listen: %q", err)
 	}
@@ -133,11 +106,7 @@
 		ErrorLog:     log.AsStdLogger(),
 	}
 
-<<<<<<< HEAD
-	log.Debugf("About to start client (HTTP) proxy at %s", listenAddr)
-=======
 	log.Debugf("About to start HTTP client proxy at %v", listenAddr)
->>>>>>> f26d638b
 	return httpServer.Serve(l)
 }
 
@@ -195,19 +164,12 @@
 	client.ProxyAll = proxyAll
 	client.DeviceID = cfg.DeviceID
 
-<<<<<<< HEAD
-	client.initBalancer(cfg)
-	go func() {
-		client.rp.Set(client.newReverseProxy())
-	}()
-=======
 	bal, err := client.initBalancer(cfg)
 	if err != nil {
 		log.Error(err)
 	} else if bal != nil {
 		client.rp.Set(client.newReverseProxy(bal))
 	}
->>>>>>> f26d638b
 
 	client.priorCfg = cfg
 }
