--- conflicted
+++ resolved
@@ -178,12 +178,8 @@
 // generatePACFile generates a PAC File from the given active sites.
 func generatePACFile(activeSites []string, proxyAddr string) (string, error) {
 	data := make(map[string]interface{}, 0)
-<<<<<<< HEAD
-	//data["Entries"] = activeSites
-=======
 	data["Entries"] = activeSites
 	data["proxyAddr"] = proxyAddr
->>>>>>> 3142fbff
 	buf := bytes.NewBuffer(nil)
 	err := parsedPacTmpl.Execute(buf, data)
 	if err != nil {
@@ -210,14 +206,10 @@
         return "DIRECT";
     }
 
-<<<<<<< HEAD
-    return "PROXY 127.0.0.1:8787; DIRECT";
-=======
     if (proxyDomainsRegx.exec(host)) {
         return "PROXY {{ .proxyAddr }}; DIRECT";
     }
 
     return "DIRECT";
->>>>>>> 3142fbff
 }
 `